(defproject me.raynes/fs "1.4.5"
  :description "File system utilities for clojure"
  :license {:name "Eclipse Public License - v 1.0"
            :url "http://www.eclipse.org/legal/epl-v10.html"}
  :url "https://github.com/Raynes/fs"
  :dependencies [[org.clojure/clojure "1.4.0"]
<<<<<<< HEAD
                 [org.apache.commons/commons-compress "1.4"]]
  :plugins [[lein-midje "3.0-alpha4"]
            [codox "0.6.7"]]
=======
                 [org.apache.commons/commons-compress "1.8"]]
  :plugins [[lein-midje "3.0-alpha4"]]
>>>>>>> 93ae90ca
  :profiles {:dev {:dependencies [[midje "1.5-alpha8"]]}})<|MERGE_RESOLUTION|>--- conflicted
+++ resolved
@@ -4,12 +4,7 @@
             :url "http://www.eclipse.org/legal/epl-v10.html"}
   :url "https://github.com/Raynes/fs"
   :dependencies [[org.clojure/clojure "1.4.0"]
-<<<<<<< HEAD
-                 [org.apache.commons/commons-compress "1.4"]]
+                 [org.apache.commons/commons-compress "1.8"]]
   :plugins [[lein-midje "3.0-alpha4"]
             [codox "0.6.7"]]
-=======
-                 [org.apache.commons/commons-compress "1.8"]]
-  :plugins [[lein-midje "3.0-alpha4"]]
->>>>>>> 93ae90ca
   :profiles {:dev {:dependencies [[midje "1.5-alpha8"]]}})